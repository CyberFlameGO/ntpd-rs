use crate::peer::{MsgForSystem, PeerChannels, PeerIndex, PeerTask, ResetEpoch};
use ntp_os_clock::UnixNtpClock;
use ntp_proto::{
    ClockController, ClockUpdateResult, FilterAndCombine, NtpInstant, PeerSnapshot, SystemConfig,
    SystemSnapshot,
};
use tracing::info;

use std::{error::Error, sync::Arc};
use tokio::sync::{mpsc, watch};

/// Spawn the NTP daemon
pub async fn spawn(config: &SystemConfig, peer_addresses: &[&str]) -> Result<(), Box<dyn Error>> {
    // shares the system state with all peers
    let global_system_snapshot = Arc::new(tokio::sync::RwLock::new(SystemSnapshot::default()));

    // send the reset signal to all peers
    let reset_epoch: ResetEpoch = ResetEpoch::default();
    let (reset_tx, reset_rx) = watch::channel::<ResetEpoch>(reset_epoch);

    // receive peer snapshots from all peers
    let (msg_for_system_tx, msg_for_system_rx) = mpsc::channel::<MsgForSystem>(32);

    for (index, address) in peer_addresses.iter().enumerate() {
        let channels = PeerChannels {
            msg_for_system_sender: msg_for_system_tx.clone(),
            system_snapshots: global_system_snapshot.clone(),
            reset: reset_rx.clone(),
        };

        PeerTask::spawn(
            PeerIndex { index },
            address,
            UnixNtpClock::new(),
            *config,
            channels,
        )
        .await?;
    }

    let mut peers = Peers::new(peer_addresses.len());

    run(
        config,
        &mut peers,
        reset_epoch,
        global_system_snapshot,
        msg_for_system_rx,
        reset_tx,
    )
    .await
}

async fn run(
    config: &SystemConfig,
    peers: &mut Peers,
    mut reset_epoch: ResetEpoch,
    global_system_snapshot: Arc<tokio::sync::RwLock<SystemSnapshot>>,
    mut msg_for_system_rx: mpsc::Receiver<MsgForSystem>,
    reset_tx: watch::Sender<ResetEpoch>,
) -> Result<(), Box<dyn Error>> {
    let mut controller = ClockController::new(UnixNtpClock::new());
    let mut snapshots = Vec::with_capacity(peers.len());

    while let Some(msg_for_system) = msg_for_system_rx.recv().await {
        if let NewMeasurement::No = peers.receive_update(msg_for_system, reset_epoch) {
            continue;
        }

        // remove snapshots from previous iteration
        snapshots.clear();

        // add all valid measurements to our list of snapshots
        snapshots.extend(peers.valid_snapshots());

        let ntp_instant = NtpInstant::now();
        let system_poll = global_system_snapshot.read().await.poll_interval;
        let result = FilterAndCombine::run(config, &snapshots, ntp_instant, system_poll);

        let clock_select = match result {
            Some(clock_select) => clock_select,
            None => {
                info!("filter and combine did not produce a result");
                continue;
            }
        };

        let offset_ms = clock_select.system_offset.to_seconds() * 1000.0;
        let jitter_ms = clock_select.system_jitter.to_seconds() * 1000.0;
        info!(offset_ms, jitter_ms, "system offset and jitter");

        let adjust_type = controller.update(
            clock_select.system_offset,
            clock_select.system_jitter,
            clock_select.system_peer_snapshot.root_delay,
            clock_select.system_peer_snapshot.root_dispersion,
            clock_select.system_peer_snapshot.leap_indicator,
            clock_select.system_peer_snapshot.time,
        );

        // Handle situations needing extra processing
        match adjust_type {
            ClockUpdateResult::Panic => {
                panic!(
                    r"Unusually large clock step suggested,
                            please manually verify system clock and reference clock 
                                 state and restart if appropriate."
                )
            }
            ClockUpdateResult::Step => {
                peers.reset_all();

                reset_epoch = reset_epoch.inc();
                reset_tx.send_replace(reset_epoch);
            }
            _ => {}
        }

        // Handle updating system snapshot
        if let ClockUpdateResult::Ignore = adjust_type {
            // ignore this update
        } else {
            let mut global = global_system_snapshot.write().await;
            global.poll_interval = controller.preferred_poll_interval();
            global.leap_indicator = clock_select.system_peer_snapshot.leap_indicator;
        }
    }

    // the channel closed and has no more messages in it
    Ok(())
}

#[derive(Debug, Clone, Copy)]
enum PeerStatus {
    /// This peer is demobilized, meaning we will not send further packets to it.
    /// Demobilized peers are kept because our logic is built around using indices,
    /// and removing a peer would mess up the indexing.
    Demobilized,
    /// We are waiting for the first snapshot from this peer _in the current reset epoch_.
    /// This state is the initial state for all peers (when the system is spawned), and also
    /// entered when the system performs a clock jump and forces all peers to reset, or when a peer
    /// indicates that it is no longer fit for synchronization (e.g. root distance became too big)
    ///
    /// A peer can leave this state by either becoming demobilized, or by sending a snapshot that
    /// is within the system's current reset epoch.
    NoMeasurement,
    /// This peer has sent snapshots taken in the current reset epoch. We store the most recent one
    Valid(PeerSnapshot),
}

struct Peers {
    peers: Box<[PeerStatus]>,
}

enum NewMeasurement {
    Yes,
    No,
}

impl Peers {
    fn new(length: usize) -> Self {
        Self {
            peers: vec![PeerStatus::NoMeasurement; length].into(),
        }
    }

    fn len(&self) -> usize {
        self.peers.len()
    }

    fn valid_snapshots(&self) -> impl Iterator<Item = PeerSnapshot> + '_ {
        self.peers
            .iter()
            .filter_map(|peer_status| match peer_status {
                PeerStatus::Demobilized | PeerStatus::NoMeasurement => None,
                PeerStatus::Valid(snapshot) => Some(*snapshot),
            })
    }

    fn receive_update(
        &mut self,
        msg: MsgForSystem,
        current_reset_epoch: ResetEpoch,
    ) -> NewMeasurement {
        match msg {
            MsgForSystem::MustDemobilize(index) => {
                self.peers[index.index] = PeerStatus::Demobilized;
                NewMeasurement::No
            }
            MsgForSystem::Snapshot(index, msg_reset_epoch, snapshot) => {
                if current_reset_epoch == msg_reset_epoch {
                    self.peers[index.index] = PeerStatus::Valid(snapshot);
                    NewMeasurement::Yes
                } else {
                    NewMeasurement::No
                }
            }
            MsgForSystem::PeerNotFit(index) => {
                self.peers[index.index] = PeerStatus::NoMeasurement;
<<<<<<< HEAD
=======
                NewMeasurement::No
>>>>>>> cc596fd8
            }
        }
    }

    fn reset_all(&mut self) {
        for peer_status in self.peers.iter_mut() {
            use PeerStatus::*;

            *peer_status = match peer_status {
                Demobilized => Demobilized,
                Valid(_) | NoMeasurement => NoMeasurement,
            };
        }
    }
}<|MERGE_RESOLUTION|>--- conflicted
+++ resolved
@@ -197,10 +197,7 @@
             }
             MsgForSystem::PeerNotFit(index) => {
                 self.peers[index.index] = PeerStatus::NoMeasurement;
-<<<<<<< HEAD
-=======
                 NewMeasurement::No
->>>>>>> cc596fd8
             }
         }
     }
