use ntp_proto::{
<<<<<<< HEAD
    IgnoreReason, NtpClock, NtpHeader, NtpInstant, Peer, PeerSnapshot, ReferenceId, SystemSnapshot,
=======
    IgnoreReason, NtpClock, NtpDuration, NtpHeader, NtpInstant, Peer, PeerSnapshot, ReferenceId,
    SystemConfig, SystemSnapshot,
>>>>>>> 1d0405c6
};
use tokio::{
    net::{ToSocketAddrs, UdpSocket},
    sync::watch,
    time::Instant,
};

#[derive(Debug, Clone, Copy)]
pub enum MsgForSystem {
    /// Received a Kiss-o'-Death and must demobilize
    MustDemobilize,
    /// There is no measurement available, either because no
    /// packet has been received yet, or because synchronization was rejected
    NoMeasurement,
    /// Received an acceptable packet and made a new peer snapshot
    Snapshot(PeerSnapshot),
}

pub async fn start_peer<A: ToSocketAddrs, C: 'static + NtpClock + Send>(
    addr: A,
    clock: C,
    config: SystemConfig,
    mut system_snapshots: watch::Receiver<SystemSnapshot>,
) -> Result<watch::Receiver<MsgForSystem>, std::io::Error> {
    // setup socket
    let socket = UdpSocket::bind("0.0.0.0:0").await?;
    socket.connect(addr).await?;

    let (tx, rx) = watch::channel::<MsgForSystem>(MsgForSystem::NoMeasurement);

    let our_id = ReferenceId::from_ip(socket.local_addr()?.ip());
    let peer_id = ReferenceId::from_ip(socket.peer_addr()?.ip());
    let socket = ntp_udp::UdpSocket::from_tokio(socket)?;

    tokio::spawn(async move {
        let local_clock_time = NtpInstant::from_ntp_timestamp(clock.now().unwrap());
        let mut peer = Peer::new(our_id, peer_id, local_clock_time);

        let poll_interval = {
            let system_snapshot = system_snapshots.borrow_and_update();
            peer.get_interval_next_poll(system_snapshot.poll_interval)
        };
        let poll_wait = tokio::time::sleep(poll_interval.as_system_duration());
        tokio::pin!(poll_wait);

        loop {
            let mut buf = [0_u8; 48];

            tokio::select! {
                () = &mut poll_wait => {
                    let poll_interval = {
                        let system_snapshot = system_snapshots.borrow_and_update();
                        peer.get_interval_next_poll(system_snapshot.poll_interval)
                    };
                    poll_wait
                        .as_mut()
                        .reset(Instant::now() + poll_interval.as_system_duration());

                    // TODO: Figure out proper error behaviour here
                    let ntp_instant = NtpInstant::from_ntp_timestamp(clock.now().unwrap());
                    let packet = peer.generate_poll_message(ntp_instant);
                    socket.send(&packet.serialize()).await.unwrap();
                },
                result = socket.recv(&mut buf) => {
                    if let Ok((size, Some(timestamp))) = result {
                        // Note: packets are allowed to be bigger when including extensions.
                        // we don't expect them, but the server may still send them. The
                        // extra bytes are guaranteed safe to ignore. `recv` truncates the messages.
                        // Messages of fewer than 48 bytes are skipped entirely
                        if size < 48 {
                            // TODO log something
                        } else {
                            let packet = NtpHeader::deserialize(&buf);

                            let ntp_instant = NtpInstant::from_ntp_timestamp(timestamp);

                            let system_snapshot = *system_snapshots.borrow_and_update();
                            let result = peer.handle_incoming(
                                system_snapshot,
                                packet,
                                ntp_instant,
                                config.frequency_tolerance,
                                timestamp,
                            );

<<<<<<< HEAD
                            let system_poll = system_snapshot.poll_interval.as_duration();
                            if peer.accept_synchronization(ntp_instant, system_poll).is_err() {
=======
                            let system_poll = NtpDuration::from_exponent(system_snapshot.poll_interval);
                            let accept = peer.accept_synchronization(
                                ntp_instant,
                                config.frequency_tolerance,
                                config.distance_threshold,
                                system_poll,
                            );

                            if accept.is_err() {
>>>>>>> 1d0405c6
                                let _ = tx.send(MsgForSystem::NoMeasurement);
                            } else  {
                                match result {
                                    Ok(update) => {
                                        let _ = tx.send(MsgForSystem::Snapshot(update));
                                    }
                                    Err(IgnoreReason::KissDemobilize) => {
                                        let _ = tx.send(MsgForSystem::MustDemobilize);
                                    }
                                    Err(_) => { /* ignore */ }

                                }
                            }
                        }
                    } else {
                        // TODO: log something
                    }
                },
            }
        }
    });

    Ok(rx)
}<|MERGE_RESOLUTION|>--- conflicted
+++ resolved
@@ -1,10 +1,6 @@
 use ntp_proto::{
-<<<<<<< HEAD
-    IgnoreReason, NtpClock, NtpHeader, NtpInstant, Peer, PeerSnapshot, ReferenceId, SystemSnapshot,
-=======
-    IgnoreReason, NtpClock, NtpDuration, NtpHeader, NtpInstant, Peer, PeerSnapshot, ReferenceId,
-    SystemConfig, SystemSnapshot,
->>>>>>> 1d0405c6
+    IgnoreReason, NtpClock, NtpHeader, NtpInstant, Peer, PeerSnapshot, ReferenceId, SystemConfig,
+    SystemSnapshot,
 };
 use tokio::{
     net::{ToSocketAddrs, UdpSocket},
@@ -90,11 +86,7 @@
                                 timestamp,
                             );
 
-<<<<<<< HEAD
                             let system_poll = system_snapshot.poll_interval.as_duration();
-                            if peer.accept_synchronization(ntp_instant, system_poll).is_err() {
-=======
-                            let system_poll = NtpDuration::from_exponent(system_snapshot.poll_interval);
                             let accept = peer.accept_synchronization(
                                 ntp_instant,
                                 config.frequency_tolerance,
@@ -103,7 +95,6 @@
                             );
 
                             if accept.is_err() {
->>>>>>> 1d0405c6
                                 let _ = tx.send(MsgForSystem::NoMeasurement);
                             } else  {
                                 match result {
