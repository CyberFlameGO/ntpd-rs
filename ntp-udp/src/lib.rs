--- conflicted
+++ resolved
@@ -36,13 +36,9 @@
             "socket connected"
         );
         let socket = socket.into_std()?;
-<<<<<<< HEAD
 
         set_timestamping_options(&socket)?;
 
-=======
-        set_timestamping_options(&socket)?;
->>>>>>> 82e37feb
         Ok(UdpSocket {
             io: AsyncFd::new(socket)?,
         })
@@ -136,7 +132,43 @@
     }
 }
 
-<<<<<<< HEAD
+/// Makes the kernel return the timestamp as a cmsg alongside an empty packet,
+/// as opposed to alongside the original packet
+const SOF_TIMESTAMPING_OPT_TSONLY: u32 = 1 << 11;
+
+fn set_timestamping_options(udp_socket: &std::net::UdpSocket) -> io::Result<()> {
+    let fd = udp_socket.as_raw_fd();
+
+    // our options:
+    //  - we want software timestamps to be reported,
+    //  - we want both send and receive software timestamps
+    //  - return just the timestamp, don't send the full message along
+    let options = libc::SOF_TIMESTAMPING_SOFTWARE
+        | libc::SOF_TIMESTAMPING_RX_SOFTWARE
+        | libc::SOF_TIMESTAMPING_TX_SOFTWARE
+        | SOF_TIMESTAMPING_OPT_TSONLY;
+
+    unsafe {
+        cerr(libc::setsockopt(
+            fd,
+            libc::SOL_SOCKET,
+            libc::SO_TIMESTAMPING,
+            &options as *const _ as *const libc::c_void,
+            std::mem::size_of::<libc::c_int>() as libc::socklen_t,
+        ))?
+    };
+
+    Ok(())
+}
+
+/// Turn a C failure (-1 is returned) into a rust Result
+fn cerr(t: libc::c_int) -> std::io::Result<libc::c_int> {
+    match t {
+        -1 => Err(std::io::Error::last_os_error()),
+        _ => Ok(t),
+    }
+}
+
 /// # Safety
 ///
 /// The given pointer must point to a libc::timespec
@@ -152,73 +184,7 @@
     NtpTimestamp::from_seconds_nanos_since_ntp_era(seconds, nanos)
 }
 
-/// Makes the kernel return the timestamp as a cmsg alongside an empty packet,
-/// as opposed to alongside the original packet
-const SOF_TIMESTAMPING_OPT_TSONLY: u32 = 1 << 11;
-
-=======
->>>>>>> 82e37feb
-fn set_timestamping_options(udp_socket: &std::net::UdpSocket) -> io::Result<()> {
-    let fd = udp_socket.as_raw_fd();
-
-    // our options:
-    //  - we want software timestamps to be reported,
-<<<<<<< HEAD
-    //  - we want both send and receive software timestamps
-    //  - return just the timestamp, don't send the full message along
-    let bits = libc::SOF_TIMESTAMPING_SOFTWARE
-        | libc::SOF_TIMESTAMPING_RX_SOFTWARE
-        | libc::SOF_TIMESTAMPING_TX_SOFTWARE
-        | SOF_TIMESTAMPING_OPT_TSONLY;
-=======
-    //  - we want receive software timestamps
-    let options = libc::SOF_TIMESTAMPING_SOFTWARE | libc::SOF_TIMESTAMPING_RX_SOFTWARE;
->>>>>>> 82e37feb
-
-    unsafe {
-        cerr(libc::setsockopt(
-            fd,
-            libc::SOL_SOCKET,
-            libc::SO_TIMESTAMPING,
-<<<<<<< HEAD
-            &bits as *const _ as *const libc::c_void,
-=======
-            &options as *const _ as *const libc::c_void,
->>>>>>> 82e37feb
-            std::mem::size_of::<libc::c_int>() as libc::socklen_t,
-        ))?
-    };
-
-    Ok(())
-}
-
-/// Turn a C failure (-1 is returned) into a rust Result
-fn cerr(t: libc::c_int) -> std::io::Result<libc::c_int> {
-    match t {
-        -1 => Err(std::io::Error::last_os_error()),
-        _ => Ok(t),
-    }
-}
-
-<<<<<<< HEAD
-=======
-/// # Safety
-///
-/// The given pointer must point to a libc::timespec
-unsafe fn read_ntp_timestamp(ptr: *const u8) -> NtpTimestamp {
-    let ts: libc::timespec = std::ptr::read_unaligned(ptr as *const _);
-
-    // truncates the higher bits of the i64
-    let seconds = (ts.tv_sec as u32).wrapping_add(EPOCH_OFFSET);
-
-    // tv_nsec is always within [0, 1e10)
-    let nanos = ts.tv_nsec as u32;
-
-    NtpTimestamp::from_seconds_nanos_since_ntp_era(seconds, nanos)
-}
-
 /// Receive a message on a socket (retry if interrupted)
->>>>>>> 82e37feb
 fn receive_message(
     socket: &std::net::UdpSocket,
     message_header: &mut libc::msghdr,
@@ -249,10 +215,7 @@
     })
 }
 
-<<<<<<< HEAD
-=======
 /// The space used to store a control message that contains a value of type T
->>>>>>> 82e37feb
 const fn control_message_space<T>() -> usize {
     (unsafe { libc::CMSG_SPACE((std::mem::size_of::<T>()) as _) }) as usize
 }
@@ -272,13 +235,9 @@
         msg_namelen: 0,
     };
 
-<<<<<<< HEAD
-    let bytes_read = receive_message(socket, &mut mhdr, 0)?;
-=======
     // loops for when we receive an interrupt during the recv
     let flags = 0;
     let bytes_read = receive_message(socket, &mut mhdr, flags)? as usize;
->>>>>>> 82e37feb
 
     if mhdr.msg_flags & libc::MSG_TRUNC > 0 {
         warn!(
@@ -291,19 +250,17 @@
         warn!("truncated control messages");
     }
 
-<<<<<<< HEAD
-    // Loops through the control messages, but we should only get a single message
-    let mut recv_ts = None;
+    // Loops through the control messages, but we should only get a single message in practice
     for msg in control_messages(&mhdr) {
         if let (libc::SOL_SOCKET, libc::SO_TIMESTAMPING) = (msg.cmsg_level, msg.cmsg_type) {
-            // Safety: SCM_TIMESTAMPING always has a timespec in the data, so this operation should be safe
-            recv_ts = Some(unsafe { read_ntp_timestamp(libc::CMSG_DATA(msg)) });
-
-            break;
-        }
-    }
-
-    Ok((bytes_read as usize, recv_ts))
+            // Safety: SO_TIMESTAMPING always has a timespec in the data
+            let timestamp = unsafe { read_ntp_timestamp(libc::CMSG_DATA(msg)) };
+
+            return Ok((bytes_read, Some(timestamp)));
+        }
+    }
+
+    Ok((bytes_read, None))
 }
 
 fn fetch_send_timestamp_help(socket: &std::net::UdpSocket) -> io::Result<Option<NtpTimestamp>> {
@@ -370,19 +327,6 @@
     }
 
     Ok(send_ts)
-=======
-    // Loops through the control messages, but we should only get a single message in practice
-    for msg in control_messages(&mhdr) {
-        if let (libc::SOL_SOCKET, libc::SO_TIMESTAMPING) = (msg.cmsg_level, msg.cmsg_type) {
-            // Safety: SO_TIMESTAMPING always has a timespec in the data
-            let timestamp = unsafe { read_ntp_timestamp(libc::CMSG_DATA(msg)) };
-
-            return Ok((bytes_read, Some(timestamp)));
-        }
-    }
-
-    Ok((bytes_read, None))
->>>>>>> 82e37feb
 }
 
 #[cfg(test)]
